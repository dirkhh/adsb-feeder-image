import io
import os
import pathlib
import requests
import socket
import subprocess
import threading
import time
import zipfile

from .data import Data
from .util import print_err


class Lock:
    # This class is used to lock the system from being modified while
    # pending changes are being made.
    def __init__(self):
        self.lock = threading.Lock()

    def acquire(self):
        return self.lock.acquire()

    def release(self):
        return self.lock.release()

    def locked(self):
        return self.lock.locked()

    # make sure we can use "with Lock() as lock:"

    def __enter__(self):
        self.acquire()
        return self

    def __exit__(self, exc_type, exc_value, traceback):
        self.release()


class Restart:
    def __init__(self, lock: Lock):
        self.lock = lock

    def restart_systemd(self):
        if self.lock.locked():
            return False
        with self.lock:
            print_err("Calling /opt/adsb/adsb-system-restart.sh")
            # discard output, script is logging directly to /opt/adsb/adsb-setup.log
            subprocess.run(
                "/usr/bin/bash /opt/adsb/adsb-system-restart.sh",
                shell=True,
                capture_output=True,
            )
            return True

    @property
    def state(self):
        if self.lock.locked():
            return "restarting"
        return "done"

    @property
    def is_restarting(self):
        return self.lock.locked()


class System:
    def __init__(self, data: Data):
        if os.path.exists("/opt/adsb/docker.lock"):
            os.remove("/opt/adsb/docker.lock")
        self._restart_lock = Lock()
        self._restart = Restart(self._restart_lock)
        self._d = data

    @property
    def restart(self):
        return self._restart

    def halt(self) -> None:
        subprocess.call("halt", shell=True)

    def reboot(self) -> None:
        subprocess.call("reboot", shell=True)

    def restart_containers(self):
        try:
            subprocess.call("bash /opt/adsb/docker-compose-restart-all &", shell=True)
        except:
            print_err("failed to start the container restart script in the background")
            return
        open("/opt/adsb/docker.lock", "w").close()
        # give the shell script a couple seconds to get going before we return the waiting page
        time.sleep(2.0)

    def docker_restarting(self):
        return os.path.exists("/opt/adsb/docker.lock")

    def check_dns(self):
        try:
            responses = list(
                i[4][0]  # raw socket structure/internet protocol info/address
                for i in socket.getaddrinfo("adsb.im", 0)
                # if i[0] is socket.AddressFamily.AF_INET
                # and i[1] is socket.SocketKind.SOCK_RAW
            )
        except:
            return False
        return responses != list()

    def check_ip(self):
        requests.packages.urllib3.util.connection.HAS_IPV6 = False
        status = -1
        try:
            response = requests.get(
                "http://v4.ipv6-test.com/api/myip.php",
                headers={
                    "User-Agent": "Python3/requests/adsb.im",
                    "Accept": "text/plain",
                },
                timeout=5.0,
            )
        except (
            requests.HTTPError,
            requests.ConnectionError,
            requests.Timeout,
            requests.RequestException,
        ) as err:
            status = err.errno
        except:
            status = -1
        else:
            return response.text, response.status_code
        return None, status

<<<<<<< HEAD
=======
    def _get_backup_data(self):
        data = io.BytesIO()
        with zipfile.ZipFile(data, mode="w") as backup_zip:
            backup_zip.write(self._d.env_file_path, arcname=".env")
            for f in self._d.data_path.glob("*.yml"):
                backup_zip.write(f, arcname=os.path.basename(f))
            for f in self._d.data_path.glob("*.yaml"):  # FIXME merge with above
                backup_zip.write(f, arcname=os.path.basename(f))
            uf_path = pathlib.Path(self._d.data_path / "ultrafeeder")
            if uf_path.is_dir():
                for f in uf_path.rglob("*"):
                    backup_zip.write(f, arcname=f.relative_to(self._d.data_path))
        data.seek(0)
        return data

>>>>>>> a5f99baa

class Version:
    def __init__(self):
        self._version = None

        self.version_file_path = Data().version_file
        # We have to initialise Data() here to avoid a circular import
        # Usually that sucks. But in this case, we're only using the version file path.
        # So it's not too bad.

    def _get_base_version(self):
        basev = "unknown"
        if os.path.isfile(self.version_file_path):
            with open(self.version_file_path, "r") as v:
                basev = v.read().strip()
        if basev == "":
            # something went wrong setting up the version info when
            # the image was crated - try to get an approximation
            output: str = ""
            try:
                result = subprocess.run(
                    'ls -o -g --time-style="+%y%m%d" /opt/adsb/adsb.im.version | cut -d\  -f 4',
                    shell=True,
                    capture_output=True,
                    timeout=5.0,
                )
            except subprocess.TimeoutExpired as exc:
                output = exc.stdout.decode().strip()
            else:
                output = result.stdout.decode().strip()
            if len(output) == 6:
                basev = f"{output}-0"
            return basev

    def __str__(self):
        if self._version is None:
            self._version = self._get_base_version()
        return self._version<|MERGE_RESOLUTION|>--- conflicted
+++ resolved
@@ -133,24 +133,6 @@
             return response.text, response.status_code
         return None, status
 
-<<<<<<< HEAD
-=======
-    def _get_backup_data(self):
-        data = io.BytesIO()
-        with zipfile.ZipFile(data, mode="w") as backup_zip:
-            backup_zip.write(self._d.env_file_path, arcname=".env")
-            for f in self._d.data_path.glob("*.yml"):
-                backup_zip.write(f, arcname=os.path.basename(f))
-            for f in self._d.data_path.glob("*.yaml"):  # FIXME merge with above
-                backup_zip.write(f, arcname=os.path.basename(f))
-            uf_path = pathlib.Path(self._d.data_path / "ultrafeeder")
-            if uf_path.is_dir():
-                for f in uf_path.rglob("*"):
-                    backup_zip.write(f, arcname=f.relative_to(self._d.data_path))
-        data.seek(0)
-        return data
-
->>>>>>> a5f99baa
 
 class Version:
     def __init__(self):
