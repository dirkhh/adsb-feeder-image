--- conflicted
+++ resolved
@@ -22,7 +22,6 @@
 from typing import Dict, List
 from zlib import compress
 
-<<<<<<< HEAD
 from utils.config import (
     read_values_from_env_file,
     write_values_to_config_json,
@@ -39,32 +38,6 @@
 # isort: off
 from flask import Flask, flash, redirect, render_template, request, send_file, url_for
 
-=======
-# this initial setup is not a great look... but I don't want to move this into a separate
-# applications... if we have no JSON config file, we need create it from a .env file and
-# then write the data back (which creates the JSON file)
-if not os.path.exists("/opt/adsb/config/config.json"):
-    print(
-        "no JSON config file found, creating the .env.flag file to initialize from that",
-        file=sys.stderr,
-    )
-    open("/opt/adsb/config/.env.flag", "w").close()
-
-from utils import Data
-
-if os.path.exists("/opt/adsb/config/.env.flag"):
-    print(
-        "app data initialized from .env, writing out JSON and deleting the flag file",
-        file=sys.stderr,
-    )
-    # create a data object that will initialize itself from the .env file and then force it
-    # to write out the JSON file - then explicitly delete the object (having it go out of scope
-    # at the end of this if-clause should be enough, so call me paranoid)
-    d = Data()
-    d.write_config()
-    del d
-    os.remove("/opt/adsb/config/.env.flag")
->>>>>>> a5f99baa
 
 # nofmt: on
 # isort: off
@@ -73,11 +46,7 @@
 from utils import (
     ADSBHub,
     Background,
-<<<<<<< HEAD
-    Constants,
-=======
-    Config,
->>>>>>> a5f99baa
+    Data,
     Env,
     FlightAware,
     FlightRadar24,
@@ -281,11 +250,7 @@
         self._routemanager.add_proxy_routes(self.proxy_routes)
         debug = os.environ.get("ADSBIM_DEBUG") is not None
         self._debug_cleanup()
-<<<<<<< HEAD
-        write_values_to_env_file(self._constants.envs)
-=======
-        Config().writeback_env()
->>>>>>> a5f99baa
+        write_values_to_env_file(self._d.envs)
         self.update_dns_state()
         # in no_server mode we want to exit right after the housekeeping, so no
         # point in running this in the background
@@ -515,7 +480,6 @@
                         shutil.move(adsb_path / name, restore_path / (name + ".dist"))
                     shutil.move(restore_path / name, adsb_path / name)
                     if name == ".env":
-<<<<<<< HEAD
                         if "config.json" in request.form.keys():
                             # if we are restoring the config.json file, we don't need to restore the .env
                             # this should never happen, but better safe than sorry
@@ -524,7 +488,7 @@
                         # read them in, replace the ones that match a norestore tag with the current value
                         # and then write this all back out as config.json
                         values = read_values_from_env_file()
-                        for e in self._constants._env:
+                        for e in self._d._env:
                             if "norestore" in e.tags:
                                 # this overwrites the value in the file we just restored with the current value of the running image,
                                 # iow it doesn't restore that value from the backup
@@ -532,17 +496,8 @@
                         write_values_to_config_json(values)
             # now that everything has been moved into place we need to read all the values from config.json
             # of course we do not want to pull values marked as norestore
-            for e in self._constants._env:
+            for e in self._d._env:
                 e._reconcile(e._value, pull=("norestore" not in e.tags))
-=======
-                        # this is pretty hacky, but we should at least try to not completely get this wrong
-                        for e in self._d._env:
-                            if "norestore" in e.tags:
-                                # this overwrites the value in the file we just restored with the current value of the running image,
-                                # iow it doesn't restore that value from the backup
-                                e._reconcile(e.value)
-            self._d.re_read_env()
->>>>>>> a5f99baa
             self.update_boardname()
             # make sure we are connected to the right Zerotier network
             zt_network = self._d.env_by_tags("zerotierid").value
@@ -1134,11 +1089,7 @@
         )
 
         # let's make sure we write out the updated ultrafeeder config
-<<<<<<< HEAD
-        write_values_to_env_file(self._constants.envs)
-=======
-        Config().writeback_env()
->>>>>>> a5f99baa
+        write_values_to_env_file(self._d.envs)
 
         # if the button simply updated some field, stay on the same page
         if not seen_go:
