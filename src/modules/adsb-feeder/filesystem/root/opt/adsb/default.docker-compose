# assemble the docker compose files we want to use
# this needs to be extended for each new aggregator

COMPOSE_FILES=( "-f" "/opt/adsb/config/docker-compose.yml" "-f" "/opt/adsb/config/dozzle.yml" )

if [ -f /opt/adsb/config/.env ] ; then
	# for each of the yml snippets check if this aggregator is enabled
	# in the .env file
	if grep "FEEDER_ENABLE_UAT978=True" /opt/adsb/config/.env > /dev/null 2>&1 ; then
		COMPOSE_FILES+=( "-f" "/opt/adsb/config/uat978.yml" )
	fi
	if grep "AF_IS_FLIGHTRADAR24_ENABLED=True" /opt/adsb/config/.env > /dev/null 2>&1 ; then
		COMPOSE_FILES+=( "-f" "/opt/adsb/config/fr24.yml" )
	fi
	if grep "AF_IS_PLANEWATCH_ENABLED=True" /opt/adsb/config/.env > /dev/null 2>&1 ; then
		COMPOSE_FILES+=( "-f" "/opt/adsb/config/pw.yml" )
	fi
	if grep "AF_IS_FLIGHTAWARE_ENABLED=True" /opt/adsb/config/.env > /dev/null 2>&1 ; then
		COMPOSE_FILES+=( "-f" "/opt/adsb/config/fa.yml" )
	fi
	if grep "AF_IS_RADARBOX_ENABLED=True" /opt/adsb/config/.env > /dev/null 2>&1 ; then
		COMPOSE_FILES+=( "-f" "/opt/adsb/config/rb.yml" )
	fi
	if grep "AF_IS_PLANEFINDER_ENABLED=True" /opt/adsb/config/.env > /dev/null 2>&1 ; then
		COMPOSE_FILES+=( "-f" "/opt/adsb/config/pf.yml" )
	fi
	if grep "AF_IS_ADSBHUB_ENABLED=True" /opt/adsb/config/.env > /dev/null 2>&1 ; then
		COMPOSE_FILES+=( "-f" "/opt/adsb/config/ah.yml" )
	fi
	if grep "AF_IS_OPENSKY_ENABLED=True" /opt/adsb/config/.env > /dev/null 2>&1 ; then
		COMPOSE_FILES+=( "-f" "/opt/adsb/config/os.yml" )
	fi
	if grep "AF_IS_RADARVIRTUEL_ENABLED=True" /opt/adsb/config/.env > /dev/null 2>&1 ; then
		COMPOSE_FILES+=( "-f" "/opt/adsb/config/rv.yml" )
	fi
	if grep "AF_IS_1090UK_ENABLED=True" /opt/adsb/config/.env > /dev/null 2>&1 ; then
		COMPOSE_FILES+=( "-f" "/opt/adsb/config/1090uk.yml" )
	fi
	if grep "AF_IS_AIRSPY_ENABLED=True" /opt/adsb/config/.env > /dev/null 2>&1 ; then
		COMPOSE_FILES+=( "-f" "/opt/adsb/config/airspy.yml" )
	fi
<<<<<<< HEAD
	# finally, check if this is a stage 2 setup and enable all of the ultrafeeders
	if grep "AF_IS_STAGE2=True" /opt/adsb/config/.env > /dev/null 2>&1 ; then
		# stage 2 feeder, look through the various containers
		NUM=$(grep AF_NUM_MICRO_SITES= /opt/adsb/config/.env | sed -n 's/.*=\([0-9]\+\).*/\1/p')
		for ((i = 1; i <= NUM; i++)); do
			COMPOSE_FILES+=( "-f" "/opt/adsb/config/stage2_micro_site_${i}.yml" )
		done
=======
	if grep "AF_IS_SDRPLAY_ENABLED=True" /opt/adsb/config/.env > /dev/null 2>&1 && \
	    grep "AF_IS_SDRPLAY_LICENSE_ACCEPTED=True" /opt/adsb/config/.env > /dev/null 2>&1 ; then
		COMPOSE_FILES+=( "-f" "/opt/adsb/config/sdrplay.yml" )
>>>>>>> fb132d22
	fi
fi<|MERGE_RESOLUTION|>--- conflicted
+++ resolved
@@ -39,7 +39,10 @@
 	if grep "AF_IS_AIRSPY_ENABLED=True" /opt/adsb/config/.env > /dev/null 2>&1 ; then
 		COMPOSE_FILES+=( "-f" "/opt/adsb/config/airspy.yml" )
 	fi
-<<<<<<< HEAD
+	if grep "AF_IS_SDRPLAY_ENABLED=True" /opt/adsb/config/.env > /dev/null 2>&1 && \
+	    grep "AF_IS_SDRPLAY_LICENSE_ACCEPTED=True" /opt/adsb/config/.env > /dev/null 2>&1 ; then
+		COMPOSE_FILES+=( "-f" "/opt/adsb/config/sdrplay.yml" )
+	fi
 	# finally, check if this is a stage 2 setup and enable all of the ultrafeeders
 	if grep "AF_IS_STAGE2=True" /opt/adsb/config/.env > /dev/null 2>&1 ; then
 		# stage 2 feeder, look through the various containers
@@ -47,10 +50,5 @@
 		for ((i = 1; i <= NUM; i++)); do
 			COMPOSE_FILES+=( "-f" "/opt/adsb/config/stage2_micro_site_${i}.yml" )
 		done
-=======
-	if grep "AF_IS_SDRPLAY_ENABLED=True" /opt/adsb/config/.env > /dev/null 2>&1 && \
-	    grep "AF_IS_SDRPLAY_LICENSE_ACCEPTED=True" /opt/adsb/config/.env > /dev/null 2>&1 ; then
-		COMPOSE_FILES+=( "-f" "/opt/adsb/config/sdrplay.yml" )
->>>>>>> fb132d22
 	fi
 fi